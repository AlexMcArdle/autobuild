--- conflicted
+++ resolved
@@ -63,11 +63,7 @@
     version="%s.%s" % (AUTOBUILD_VERSION_STRING, BUILD),
     author='Brad Linden',
     author_email='brad@lindenlab.com',
-<<<<<<< HEAD
-    url='http://bitbucket.org/lindenlab/autobuild/',
-=======
     url="http://wiki.secondlife.com/wiki/Autobuild",
->>>>>>> 2000382d
     description='Linden Lab Automated Package Management and Build System',
     platforms=["any"],
     package_dir={PACKAGE_NAME:LLAUTOBUILD_SOURCE},
