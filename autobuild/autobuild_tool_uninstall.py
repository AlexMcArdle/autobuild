--- conflicted
+++ resolved
@@ -61,56 +61,7 @@
 This is because there may be local source changes in that repository.
 """
 
-<<<<<<< HEAD
 def uninstall_packages(options, installed_filename, args):
-=======
-def add_arguments(parser):
-    parser.description = "uninstall artifacts installed by the 'autobuild install' command."
-    parser.add_argument(
-        'package',
-        nargs='*',
-        help='List of packages to uninstall.')
-    # Sigh, the ONLY reason we need to read the autobuild.xml file is to
-    # find the default --install-dir.
-    parser.add_argument(
-        '--config-file',
-        default=configfile.AUTOBUILD_CONFIG_FILE,
-        dest='install_filename',
-        help="The file used to describe what should be installed\n  (defaults to $AUTOBUILD_CONFIG_FILE or \"autobuild.xml\").")
-    parser.add_argument(
-        '--installed-manifest',
-        default=configfile.INSTALLED_CONFIG_FILE,
-        dest='installed_filename',
-        help='The file used to record what is installed.')
-    # The only reason we need to know --install-dir is because the default
-    # --installed-manifest is relative.
-    parser.add_argument(
-        '--install-dir',
-        default=None,
-        dest='install_dir',
-        help='Where to find the default --installed-manifest file.')
-
-def uninstall_packages(options, args):
-    installed_filename = options.installed_filename
-    if not os.path.isabs(installed_filename):
-        # Give user the opportunity to avoid reading AUTOBUILD_CONFIG_FILE by
-        # specifying a full pathname for --installed-manifest. This logic
-        # handles the (usual) case when installed_filename is relative to
-        # install_dir. Therefore we must figure out install_dir.
-        install_dir = options.install_dir
-        if install_dir:
-            logger.info("specified install directory: " + install_dir)
-        else:
-            # load config file to get default install_dir
-            logger.debug("loading " + options.install_filename)
-            config_file = configfile.ConfigurationDescription(options.install_filename)
-            install_dir = os.path.join(config_file.make_build_directory(options.dry_run), 'packages')
-            logger.info("default install directory: " + install_dir)
-
-        # get the absolute path to the installed-packages.xml file
-        installed_filename = os.path.realpath(os.path.join(install_dir, installed_filename))
-
->>>>>>> fee06236
     # load the list of already installed packages
     logger.debug("loading " + installed_filename)
     installed_file = configfile.ConfigurationDescription(installed_filename)
@@ -195,7 +146,7 @@
                     build_configurations = config.get_default_build_configurations()
                     logger.debug("uninstalling packages for configuration(s) %s" % pprint.pformat(build_configurations))
                 for build_configuration in build_configurations:
-                    install_dir = config.make_build_directory(build_configuration)
+                    install_dir = config.make_build_directory(build_configuration, args.dry_run)
                     install_dir = os.path.join(install_dir, 'packages')
                     installed_filenames.append( os.path.realpath(os.path.join(install_dir, installed_filename)) )
 
