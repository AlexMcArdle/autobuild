#!/usr/bin/python
# $LicenseInfo:firstyear=2010&license=mit$
# Copyright (c) 2010, Linden Research, Inc.
# 
# Permission is hereby granted, free of charge, to any person obtaining a copy
# of this software and associated documentation files (the "Software"), to deal
# in the Software without restriction, including without limitation the rights
# to use, copy, modify, merge, publish, distribute, sublicense, and/or sell
# copies of the Software, and to permit persons to whom the Software is
# furnished to do so, subject to the following conditions:
# 
# The above copyright notice and this permission notice shall be included in
# all copies or substantial portions of the Software.
# 
# THE SOFTWARE IS PROVIDED "AS IS", WITHOUT WARRANTY OF ANY KIND, EXPRESS OR
# IMPLIED, INCLUDING BUT NOT LIMITED TO THE WARRANTIES OF MERCHANTABILITY,
# FITNESS FOR A PARTICULAR PURPOSE AND NONINFRINGEMENT. IN NO EVENT SHALL THE
# AUTHORS OR COPYRIGHT HOLDERS BE LIABLE FOR ANY CLAIM, DAMAGES OR OTHER
# LIABILITY, WHETHER IN AN ACTION OF CONTRACT, TORT OR OTHERWISE, ARISING FROM,
# OUT OF OR IN CONNECTION WITH THE SOFTWARE OR THE USE OR OTHER DEALINGS IN
# THE SOFTWARE.
# $/LicenseInfo$

"""
API to access the autobuild configuration file.

Author : Alain Linden
"""

import os
import pprint
import sys
import StringIO
import common
from executable import Executable
from common import AutobuildError
from common import get_current_platform
from llbase import llsd
import update
import logging

logger = logging.getLogger('autobuild.configfile')

AUTOBUILD_CONFIG_FILE=os.environ.get("AUTOBUILD_CONFIG_FILE","autobuild.xml")
AUTOBUILD_CONFIG_VERSION="1.2"
AUTOBUILD_CONFIG_TYPE="autobuild"
INSTALLED_CONFIG_FILE="installed-packages.xml"


# FIXME: remove when refactor is complete
class ConfigFile:
    pass

class ConfigurationError(AutobuildError):
    pass


class ConfigurationDescription(common.Serialized):
    """
    An autobuild configuration.
    
    Attributes:
        package_description
        installables
    """
    
    path = None
    
    def __init__(self, path):
        self.version = AUTOBUILD_CONFIG_VERSION
        self.type = AUTOBUILD_CONFIG_TYPE
        self.installables = {}
        self.package_description = None
        self.__load(path)
        os.environ['AUTOBUILD_CONFIG_FILE'] = os.path.basename(self.path)
 
    def absolute_path(self, path):
        """
        Returns an absolute path derived from the input path rooted at the configuration file's
        directory when the input is a relative path.
        """
        if os.path.isabs(path):
            return path
        else:
            return os.path.abspath(os.path.join(os.path.dirname(self.path), path))

    def get_all_build_configurations(self, platform_name=get_current_platform()):
        """
        Returns all build configurations for the platform.
        """
        return self.get_platform(platform_name).configurations.values()
    
    def get_build_configuration(self, build_configuration_name, platform_name=get_current_platform()):
        """
        Returns the named build configuration for the platform. 
        """
        build_configuration = \
            self.get_platform(platform_name).configurations.get(build_configuration_name, None)
        if build_configuration is not None:
            return build_configuration
        else:
            raise ConfigurationError("no configuration for build configuration '%s' found; one may be created using 'autobuild edit build'" % 
                build_configuration_name)
   
    def get_build_directory(self, configuration, platform_name=get_current_platform()):
        """
        Returns the absolute path to the build directory for the platform.
        """
        platform_description = self.get_platform(platform_name)
        common_platform_description = self.package_description.platforms.get('common', None)
        config_directory = os.path.dirname(self.path)
        # Try specific configuration build_directory first.
        if hasattr(configuration, 'build_directory') and configuration.build_directory is not None:
            build_directory = configuration.build_directory
            if not os.path.isabs(build_directory):
                build_directory = os.path.abspath(os.path.join(config_directory, build_directory))
            return build_directory

        if platform_description.build_directory is not None:
            build_directory = platform_description.build_directory
            if not os.path.isabs(build_directory):
                build_directory = os.path.abspath(os.path.join(config_directory, build_directory))
        elif common_platform_description is not None and common_platform_description.build_directory is not None:
            build_directory = common_platform_description.build_directory
            if not os.path.isabs(build_directory):
                build_directory = os.path.abspath(os.path.join(config_directory, build_directory))
        else:
            build_directory = config_directory
        return build_directory

    def get_default_build_configurations(self, platform_name=get_current_platform()):
        """
        Returns the platform specific build configurations which are marked as default.
        """
        default_build_configurations = []
        for (key, value) in self.get_platform(platform_name).configurations.iteritems():
            if value.default:
                default_build_configurations.append(value)
        return default_build_configurations
    
    def get_platform(self, platform_name):
        """
        Returns the named platform description. 
        """
        if self.package_description is None:
            raise ConfigurationError("no package configuration defined; one may be created using 'autobuild edit package'")
        platform_description = self.package_description.platforms.get(platform_name, None)
        if platform_description is None:
            raise ConfigurationError("no configuration for platform '%s' found; one may be created using 'autobuild edit platform'" % platform_name)
        else:
            return platform_description
    
    def get_all_platforms(self):
        try:
            return self.package_description.platforms
        except AttributeError:
            self.package_description = PackageDescription({})
        return self.package_description.platforms

    def get_working_platform(self):
        """
        Returns the working platform description.
        """
        return self.get_platform(get_current_platform())
    
<<<<<<< HEAD
    def make_build_directory(self, configuration):
=======
    def make_build_directory(self, dry_run):
>>>>>>> fee06236
        """
        Makes the working platform's build directory if it does not exist and returns a path to it.
        """
        build_directory = self.get_build_directory(configuration, common.get_current_platform())
        if not os.path.isdir(build_directory):
            if not dry_run:
                logger.info("Creating build directory %s"
                            % build_directory)
                os.makedirs(build_directory)
            else:
                logger.warn("Dry run mode: not creating build directory %s"
                            % build_directory)
        return build_directory
            
    def save(self):
        """
        Save the configuration state to the input file.
        """
        file(self.path, 'wb').write(llsd.format_pretty_xml(_compact_to_dict(self)))
            
    def __load(self, path):
        if os.path.isabs(path):
            self.path = path
        else:
            abs_path = os.path.abspath(path)
            found_path = common.search_up_for_file(abs_path)
            if found_path is not None:
                self.path = found_path
            else:
                self.path = abs_path
        if os.path.isfile(self.path):
            autobuild_xml = file(self.path, 'rb').read()
            if not autobuild_xml:
                logger.warn("Configuration file '%s' is empty" % self.path)
                return
            try:
                saved_data = llsd.parse(autobuild_xml)
            except llsd.LLSDParseError:
                raise AutobuildError("Config file %s is corrupt. Aborting..." % self.path)
            if not saved_data.has_key('version'):
                raise AutobuildError("incompatible configuration file %s\n"
                    "if this is a legacy format autobuild.xml file, please try the workaround found here:\n"
                    "https://wiki.lindenlab.com/wiki/Autobuild/Incompatible_Configuration_File_Error" % self.path)
            if saved_data['version'] == self.version:
                if (not saved_data.has_key('type')) or (saved_data['type'] != 'autobuild'):
                    raise AutobuildError(self.path + ' not an autobuild configuration file')
                package_description = saved_data.pop('package_description', None)
                if package_description is not None:
                    self.package_description = PackageDescription(package_description)
                installables = saved_data.pop('installables', {})
                for (name, package) in installables.iteritems():
                    self.installables[name] = PackageDescription(package)
                self.update(saved_data)
                logger.debug("Configuration file '%s'" % self.path)
            else:
                if saved_data['version'] in update.updaters:
                    update.updaters[saved_data['version']](saved_data, self)
                else:
                    raise ConfigurationError("cannot update version %s file %s" %
                                             (saved_data.version, self.path))
        elif not os.path.exists(self.path):
            logger.warn("Configuration file '%s' not found" % self.path)
        else:
            raise ConfigurationError("cannot create configuration file %s" % self.path)

class PackageDescription(common.Serialized):
    """
    Contains the metadata for a single package.
    
    Attributes:
        name
        copyright
        description
        license
        license_file
        homepage
        source
        source_type
        source_directory
        version
        patches
        platforms**
        as_source*
        install_dir*

    *As of 2010-10-18, the as_source and install_dir attributes are only used
    in PackageDescription objects stored in INSTALLED_CONFIG_FILE. Certain
    packages can be installed either by checking out source or by extracting a
    tarball, so AUTOBUILD_CONFIG_FILE provides enough information for either.
    It's up to the user to decide which approach to use. autobuild must store
    that choice, though. Since a user can specify a different --install-dir
    for different runs, INSTALLED_CONFIG_FILE also records the actual base
    directory into which that package is installed.

    **Usage of PackageDescription.platforms is also a little different for a
    PackageDescription in INSTALLED_CONFIG_FILE's ConfigurationDescription
    .installables. When a package isn't installed at all, it should have no
    PackageDescription entry in INSTALLED_CONFIG_FILE. When it is installed:

    - If PackageDescription.as_source is true, we expect its platforms
      collection to be empty.

    - If as_source is false, there should be exactly one platforms entry whose
      key is the specific platform name (rather than 'common'). That
      PlatformDescription describes the package actually installed on THIS
      platform. For this use case, in effect a PackageDescription's lone
      PlatformDescription simply extends the PackageDescription.
    """
    
    def __init__(self, arg):
        self.platforms={}
        self.license = None
        self.license_file = None
        self.version = None
        self.as_source = False
        self.install_dir = None
        if isinstance(arg, dict):
            self.__init_from_dict(dict(arg))
        else:
            self.name = arg

    def get_platform(self, platform):
        """
        Find the child PlatformDescription either for the named platform or
        for 'common'. Return None if neither PlatformDescription exists.
        """
        try:
            return self.platforms[platform]
        except KeyError:
            return self.platforms.get("common")

    def __init_from_dict(self, dictionary):
        platforms = dictionary.pop('platforms',{})
        for (key, value) in platforms.items():
            self.platforms[key] = PlatformDescription(value)
        self.update(dictionary)


class PlatformDescription(common.Serialized):
    """
    Contains the platform specific metadata for a package.
    
    Attributes:
        archive
        dependencies
        build_directory
        manifest
        configurations
    """
    
    def __init__(self, dictionary = None):
        self.configurations = {}
        self.manifest = []
        self.build_directory = None
        self.archive = None
        if dictionary is not None:
            self.__init_from_dict(dict(dictionary))
   
    def __init_from_dict(self, dictionary):
        configurations = dictionary.pop('configurations',{})
        for (key, value) in configurations.iteritems():
            self.configurations[key] = BuildConfigurationDescription(value)
        archive = dictionary.pop('archive', None)
        if archive is not None:
            self.archive = ArchiveDescription(archive)
        self.update(dictionary)
        

class BuildConfigurationDescription(common.Serialized):
    """
    Contains the build configuration specific metadata and executables for a platform.
    
    Attributes:
        default
        configure
        build
    """
    
    build_steps = ['configure', 'build']
    
    def __init__(self, dictionary = None):
        self.configure = None
        self.build = None
        self.default = False
        if dictionary is not None:
            self.__init_from_dict(dict(dictionary))
   
    def __init_from_dict(self, dictionary):
        [self.__extract_command(name, dictionary) for name in self.build_steps]
        self.update(dictionary)

    def __extract_command(self, name, dictionary):
        command = dictionary.pop(name, None)
        if command is not None:
            self[name] = Executable(
                command=command.get('command'),
                options=command.get('options', []),
                arguments=command.get('arguments'),
                filters=command.get('filters'))


class ArchiveDescription(common.Serialized):
    """
    Describes a dowloadable archive of artifacts for this package.
    
    Attributes:
        format
        hash
        hash_algorithm
        url
    """
    # Implementations for various values of hash_algorithm should be found in
    # hash_algorithms.py.
    def __init__(self, dictionary = None):
        self.format = None
        self.hash = None
        self.hash_algorithm = None
        self.url = None
        if dictionary is not None:
            self.update(dictionary)

    def __eq__(self, other):
        """
        Return True if the other ArchiveDescription matches this one: if the
        other one describes what's installed, and this one describes what's
        supposed to be installed, is the install up-to-date?
        """
        # If we're comparing to something that's not even an
        # ArchiveDescription, no way is it equal.
        if not isinstance(other, ArchiveDescription):
            return False
##         # Disabled because, if the hash_algorithm is as good as (say) MD5, we
##         # can safely say that if the hash matches, we have the right tarball
##         # -- even if we downloaded it from a different URL. That would be a
##         # dubious assumption if we were using a weaker hash such as a 16-bit
##         # checksum.
##         # Whoops, the archive is found at a different URL now, have to re-download.
##         if self.url != other.url:
##             return False
        # If there's no hash_algorithm, assume "md5". That works for either
        # side: an ArchiveDescription with hash_algorithm None matches an
        # ArchiveDescription with hash_algorithm explicitly set to "md5".
        if (self.hash_algorithm or "md5") != (other.hash_algorithm or "md5"):
            return False
        # It's only reasonable to compare hash values if the hash_algorithm
        # matches.
        return self.hash == other.hash

    def __ne__(self, other):
        # Use the same logic for both == and != operators.
        return not self.__eq__(other)


def compact_to_dict(description):
    """
    Creates a dict from the provided description recursively copying member descriptions to dicts  
    and removing and elements which are None or evaluate to False (e.g. empty strings and 
    containers)
    """
    return _compact_to_dict(description)


def pretty_print(description, stream=sys.stdout):
    """
    Pretty prints a compact version of any description to a stream. 
    """
    pprint.pprint(compact_to_dict(description), stream, 1, 80)


def pretty_print_string(description):
    """
    Generates a pretty print string for a description.
    """
    stream = StringIO()
    pretty_print(description, stream)
    return stream.getvalue()


# LLSD will only export dict objects, not objects which inherit from dict.  This function will 
# recursively copy dict like objects into dict's in preparation for export.
def _compact_to_dict(obj):
    if isinstance(obj, dict):
        result = {}
        for (key,value) in obj.items():
            if value:
                result[key] = _compact_to_dict(value)
        return result
    elif isinstance(obj, list):
        return [_compact_to_dict(o) for o in obj if o]
    else:
        return obj<|MERGE_RESOLUTION|>--- conflicted
+++ resolved
@@ -163,11 +163,7 @@
         """
         return self.get_platform(get_current_platform())
     
-<<<<<<< HEAD
-    def make_build_directory(self, configuration):
-=======
-    def make_build_directory(self, dry_run):
->>>>>>> fee06236
+    def make_build_directory(self, configuration, dry_run):
         """
         Makes the working platform's build directory if it does not exist and returns a path to it.
         """
