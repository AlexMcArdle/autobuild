--- conflicted
+++ resolved
@@ -470,26 +470,8 @@
                 # no idea what this exception is, better let it propagate
                 raise
 
-<<<<<<< HEAD
 def install_packages(options, config_file, install_dir, args):
     logger.debug("installing to directory: " + install_dir)
-=======
-def install_packages(options, args):
-    # load the list of packages to install
-    logger.debug("loading " + options.install_filename)
-    config_file = configfile.ConfigurationDescription(options.install_filename)
-
-    # write packages into 'packages' subdir of build directory by default
-    if options.install_dir:
-        logger.debug("specified install directory: " + options.install_dir)
-    else:
-        build_directory = config_file.make_build_directory(options.dry_run)
-        options.install_dir = os.path.join(build_directory, 'packages')
-        logger.debug("default install directory: " + options.install_dir)
-
-    # get the absolute paths to the install dir and installed-packages.xml file
-    install_dir = os.path.realpath(options.install_dir)
->>>>>>> fee06236
     # If installed_filename is already an absolute pathname, join() is smart
     # enough to leave it alone. Therefore we can do this unconditionally.
     installed_filename = os.path.join(install_dir, options.installed_filename)
@@ -645,7 +627,7 @@
                 build_configurations = config.get_default_build_configurations()
             logger.debug("installing packages for configuration(s) %s" % pprint.pformat(build_configurations))
             for build_configuration in build_configurations:
-                install_dir = config.make_build_directory(build_configuration)
+                install_dir = config.make_build_directory(build_configuration, args.dry_run)
                 install_dir = os.path.join(install_dir, 'packages')
                 install_dirs.append(install_dir)
 
