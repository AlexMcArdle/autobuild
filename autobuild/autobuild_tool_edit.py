--- conflicted
+++ resolved
@@ -108,20 +108,11 @@
 class _config(InteractiveCommand):
 
     def __init__(self, config):
-<<<<<<< HEAD
         stream = StringIO()
         stream.write("Current configure and build settings:\n")
         configfile.pretty_print(config.get_all_platforms(), stream) 
         self.description = stream.getvalue()
         self.help = "Enter name of existing configuration to modify, or new name to create a new configuration."
-=======
-        _desc = ["Current configure and build settings:",] 
-        _desc.append('%s' % config.get_all_platforms())
-        self.description = '\n'.join(_desc)
-        _help = ["Enter name of existing configuration to modify, or new name to create a new configuration."]
-        _help.append( "Use commas to speparate independent options and arguments." )
-        self.help = '\n'.join(_help)
->>>>>>> f2e0e520
         self.config = config
 
     def _create_build_config_desc(self, config, name, platform, build, configure):
